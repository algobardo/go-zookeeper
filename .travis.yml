language: go
go:
<<<<<<< HEAD
  - 1.11
  - 1.9
=======
  - "1.11"
  - "1.x"
>>>>>>> 2cc03de4
  - tip

go_import_path: github.com/samuel/go-zookeeper

jdk:
  - oraclejdk9

sudo: false

branches:
  only:
    - master

before_install:
  - make setup ZK_VERSION=${zk_version}

before_script:
  - make lint

script:
<<<<<<< HEAD
  - jdk_switcher use oraclejdk9
=======
  - jdk_switcher use oraclejdk9 || true
>>>>>>> 2cc03de4
  - make

matrix:
  allow_failures:
    - go: tip
  fast_finish: true

env:
  global:
    secure: Coha3DDcXmsekrHCZlKvRAc+pMBaQU1QS/3++3YCCUXVDBWgVsC1ZIc9df4RLdZ/ncGd86eoRq/S+zyn1XbnqK5+ePqwJoUnJ59BE8ZyHLWI9ajVn3fND1MTduu/ksGsS79+IYbdVI5wgjSgjD3Ktp6Y5uPl+BPosjYBGdNcHS4=
  matrix:
    - zk_version=3.5.4-beta
    - zk_version=3.4.12<|MERGE_RESOLUTION|>--- conflicted
+++ resolved
@@ -1,12 +1,7 @@
 language: go
 go:
-<<<<<<< HEAD
-  - 1.11
-  - 1.9
-=======
   - "1.11"
   - "1.x"
->>>>>>> 2cc03de4
   - tip
 
 go_import_path: github.com/samuel/go-zookeeper
@@ -27,11 +22,7 @@
   - make lint
 
 script:
-<<<<<<< HEAD
-  - jdk_switcher use oraclejdk9
-=======
   - jdk_switcher use oraclejdk9 || true
->>>>>>> 2cc03de4
   - make
 
 matrix:
