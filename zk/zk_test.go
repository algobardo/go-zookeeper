package zk

import (
	"context"
	"encoding/hex"
	"fmt"
	"io"
	"io/ioutil"
	"math/rand"
	"net"
	"os"
	"path/filepath"
	"reflect"
	"regexp"
	"sort"
	"strings"
	"sync"
	"sync/atomic"
	"testing"
	"time"
)

func TestStateChanges(t *testing.T) {
	ts, err := StartTestCluster(t, 1, nil, logWriter{t: t, p: "[ZKERR] "})
	if err != nil {
		t.Fatal(err)
	}
	defer ts.Stop()

	callbackChan := make(chan Event)
	f := func(event Event) {
		callbackChan <- event
	}

	zk, eventChan, err := ts.ConnectWithOptions(15*time.Second, WithEventCallback(f))
	if err != nil {
		t.Fatalf("Connect returned error: %+v", err)
	}

	verifyEventOrder := func(c <-chan Event, expectedStates []State, source string) {
		for _, state := range expectedStates {
			for {
				event, ok := <-c
				if !ok {
					t.Fatalf("unexpected channel close for %s", source)
				}

				if event.Type != EventSession {
					continue
				}

				if event.State != state {
					t.Fatalf("mismatched state order from %s, expected %v, received %v", source, state, event.State)
				}
				break
			}
		}
	}

	states := []State{StateConnecting, StateConnected, StateHasSession}
	verifyEventOrder(callbackChan, states, "callback")
	verifyEventOrder(eventChan, states, "event channel")

	zk.Close()
	verifyEventOrder(callbackChan, []State{StateDisconnected}, "callback")
	verifyEventOrder(eventChan, []State{StateDisconnected}, "event channel")
}

func TestCreate(t *testing.T) {
	ts, err := StartTestCluster(t, 1, nil, logWriter{t: t, p: "[ZKERR] "})
	if err != nil {
		t.Fatal(err)
	}
	defer ts.Stop()
	zk, _, err := ts.ConnectAll()
	if err != nil {
		t.Fatalf("Connect returned error: %+v", err)
	}
	defer zk.Close()

	path := "/gozk-test"

	if err := zk.Delete(path, -1); err != nil && err != ErrNoNode {
		t.Fatalf("Delete returned error: %+v", err)
	}
	if p, err := zk.Create(path, []byte{1, 2, 3, 4}, 0, WorldACL(PermAll)); err != nil {
		t.Fatalf("Create returned error: %+v", err)
	} else if p != path {
		t.Fatalf("Create returned different path '%s' != '%s'", p, path)
	}
	if data, stat, err := zk.Get(path); err != nil {
		t.Fatalf("Get returned error: %+v", err)
	} else if stat == nil {
		t.Fatal("Get returned nil stat")
	} else if len(data) < 4 {
		t.Fatal("Get returned wrong size data")
	}
}

<<<<<<< HEAD
=======
func TestOpsAfterCloseDontDeadlock(t *testing.T) {
	ts, err := StartTestCluster(t, 1, nil, logWriter{t: t, p: "[ZKERR] "})
	if err != nil {
		t.Fatal(err)
	}
	defer ts.Stop()
	zk, _, err := ts.ConnectAll()
	if err != nil {
		t.Fatalf("Connect returned error: %+v", err)
	}
	zk.Close()

	path := "/gozk-test"

	ch := make(chan struct{})
	go func() {
		defer close(ch)
		for range make([]struct{}, 30) {
			if _, err := zk.Create(path, []byte{1, 2, 3, 4}, 0, WorldACL(PermAll)); err == nil {
				t.Fatal("Create did not return error")
			}
		}
	}()
	select {
	case <-ch:
		// expected
	case <-time.After(10 * time.Second):
		t.Fatal("ZK connection deadlocked when executing ops after a Close operation")
	}
}

>>>>>>> f3daf844
func TestIncrementalReconfig(t *testing.T) {
	if val, ok := os.LookupEnv("zk_version"); ok {
		if !strings.HasPrefix(val, "3.5") {
			t.Skip("running with zookeeper that does not support this api")
		}
	} else {
		t.Skip("did not detect zk_version from env. skipping reconfig test")
	}
	ts, err := StartTestCluster(t, 3, nil, logWriter{t: t, p: "[ZKERR] "})
	requireNoError(t, err, "failed to setup test cluster")
	defer ts.Stop()

	// start and add a new server.
	tmpPath, err := ioutil.TempDir("", "gozk")
	requireNoError(t, err, "failed to create tmp dir for test server setup")
	defer os.RemoveAll(tmpPath)

	startPort := int(rand.Int31n(6000) + 10000)

	srvPath := filepath.Join(tmpPath, fmt.Sprintf("srv4"))
	if err := os.Mkdir(srvPath, 0700); err != nil {
		requireNoError(t, err, "failed to make server path")
	}
	testSrvConfig := ServerConfigServer{
		ID:                 4,
		Host:               "127.0.0.1",
		PeerPort:           startPort + 1,
		LeaderElectionPort: startPort + 2,
	}
	cfg := ServerConfig{
		ClientPort: startPort,
		DataDir:    srvPath,
		Servers:    []ServerConfigServer{testSrvConfig},
	}

	// TODO: clean all this server creating up to a better helper method
	cfgPath := filepath.Join(srvPath, _testConfigName)
	fi, err := os.Create(cfgPath)
	requireNoError(t, err)

	requireNoError(t, cfg.Marshall(fi))
	fi.Close()

	fi, err = os.Create(filepath.Join(srvPath, _testMyIDFileName))
	requireNoError(t, err)

	_, err = fmt.Fprintln(fi, "4")
	fi.Close()
	requireNoError(t, err)

	testServer, err := NewIntegrationTestServer(t, cfgPath, nil, nil)
	requireNoError(t, err)
	requireNoError(t, testServer.Start())
	defer testServer.Stop()

	zk, events, err := ts.ConnectAll()
	requireNoError(t, err, "failed to connect to cluster")
	defer zk.Close()

	err = zk.AddAuth("digest", []byte("super:test"))
	requireNoError(t, err, "failed to auth to cluster")

	waitCtx, cancel := context.WithTimeout(context.Background(), time.Second)
	defer cancel()

	err = waitForSession(waitCtx, events)
	requireNoError(t, err, "failed to wail for session")

	_, _, err = zk.Get("/zookeeper/config")
	if err != nil {
		t.Fatalf("get config returned error: %+v", err)
	}

	// initially should be 1<<32, which is 0x100000000. This is the zxid
	// of the first NEWLEADER message, used as the inital version
	// reflect.DeepEqual(bytes.Split(data, []byte("\n")), []byte("version=100000000"))

	// remove node 3.
	_, err = zk.IncrementalReconfig(nil, []string{"3"}, -1)
	if err != nil && err == ErrConnectionClosed {
		t.Log("conneciton closed is fine since the cluster re-elects and we dont reconnect")
	} else {
		requireNoError(t, err, "failed to remove node from cluster")
	}

	// add node a new 4th node
	server := fmt.Sprintf("server.%d=%s:%d:%d;%d", testSrvConfig.ID, testSrvConfig.Host, testSrvConfig.PeerPort, testSrvConfig.LeaderElectionPort, cfg.ClientPort)
	_, err = zk.IncrementalReconfig([]string{server}, nil, -1)
	if err != nil && err == ErrConnectionClosed {
		t.Log("conneciton closed is fine since the cluster re-elects and we dont reconnect")
	} else {
		requireNoError(t, err, "failed to add new server to cluster")
	}
}

func TestReconfig(t *testing.T) {
	if val, ok := os.LookupEnv("zk_version"); ok {
		if !strings.HasPrefix(val, "3.5") {
			t.Skip("running with zookeeper that does not support this api")
		}
	} else {
		t.Skip("did not detect zk_version from env. skipping reconfig test")
	}

	// This test enures we can do an non-incremental reconfig
	ts, err := StartTestCluster(t, 3, nil, logWriter{t: t, p: "[ZKERR] "})
	requireNoError(t, err, "failed to setup test cluster")
	defer ts.Stop()

	zk, events, err := ts.ConnectAll()
	requireNoError(t, err, "failed to connect to cluster")
	defer zk.Close()

	err = zk.AddAuth("digest", []byte("super:test"))
	requireNoError(t, err, "failed to auth to cluster")

	waitCtx, cancel := context.WithTimeout(context.Background(), time.Second)
	defer cancel()

	err = waitForSession(waitCtx, events)
	requireNoError(t, err, "failed to wail for session")

	_, _, err = zk.Get("/zookeeper/config")
	if err != nil {
		t.Fatalf("get config returned error: %+v", err)
	}

	// essentially remove the first node
	var s []string
	for _, host := range ts.Config.Servers[1:] {
		s = append(s, fmt.Sprintf("server.%d=%s:%d:%d;%d\n", host.ID, host.Host, host.PeerPort, host.LeaderElectionPort, ts.Config.ClientPort))
	}

	_, err = zk.Reconfig(s, -1)
	requireNoError(t, err, "failed to reconfig cluster")

	// reconfig to all the hosts again
	s = []string{}
	for _, host := range ts.Config.Servers {
		s = append(s, fmt.Sprintf("server.%d=%s:%d:%d;%d\n", host.ID, host.Host, host.PeerPort, host.LeaderElectionPort, ts.Config.ClientPort))
	}

	_, err = zk.Reconfig(s, -1)
	requireNoError(t, err, "failed to reconfig cluster")

}

func TestMulti(t *testing.T) {
	ts, err := StartTestCluster(t, 1, nil, logWriter{t: t, p: "[ZKERR] "})
	if err != nil {
		t.Fatal(err)
	}
	defer ts.Stop()
	zk, _, err := ts.ConnectAll()
	if err != nil {
		t.Fatalf("Connect returned error: %+v", err)
	}
	defer zk.Close()

	path := "/gozk-test"

	if err := zk.Delete(path, -1); err != nil && err != ErrNoNode {
		t.Fatalf("Delete returned error: %+v", err)
	}
	ops := []interface{}{
		&CreateRequest{Path: path, Data: []byte{1, 2, 3, 4}, Acl: WorldACL(PermAll)},
		&SetDataRequest{Path: path, Data: []byte{1, 2, 3, 4}, Version: -1},
	}
	if res, err := zk.Multi(ops...); err != nil {
		t.Fatalf("Multi returned error: %+v", err)
	} else if len(res) != 2 {
		t.Fatalf("Expected 2 responses got %d", len(res))
	} else {
		t.Logf("%+v", res)
	}
	if data, stat, err := zk.Get(path); err != nil {
		t.Fatalf("Get returned error: %+v", err)
	} else if stat == nil {
		t.Fatal("Get returned nil stat")
	} else if len(data) < 4 {
		t.Fatal("Get returned wrong size data")
	}
}

func TestIfAuthdataSurvivesReconnect(t *testing.T) {
	// This test case ensures authentication data is being resubmited after
	// reconnect.
	testNode := "/auth-testnode"

	ts, err := StartTestCluster(t, 1, nil, logWriter{t: t, p: "[ZKERR] "})
	if err != nil {
		t.Fatal(err)
	}
	defer ts.Stop()

	zk, _, err := ts.ConnectAll()
	if err != nil {
		t.Fatalf("Connect returned error: %+v", err)
	}
	defer zk.Close()

	acl := DigestACL(PermAll, "userfoo", "passbar")

	_, err = zk.Create(testNode, []byte("Some very secret content"), 0, acl)
	if err != nil && err != ErrNodeExists {
		t.Fatalf("Failed to create test node : %+v", err)
	}

	_, _, err = zk.Get(testNode)
	if err == nil || err != ErrNoAuth {
		var msg string

		if err == nil {
			msg = "Fetching data without auth should have resulted in an error"
		} else {
			msg = fmt.Sprintf("Expecting ErrNoAuth, got `%+v` instead", err)
		}
		t.Fatalf(msg)
	}

	zk.AddAuth("digest", []byte("userfoo:passbar"))

	_, _, err = zk.Get(testNode)
	if err != nil {
		t.Fatalf("Fetching data with auth failed: %+v", err)
	}

	ts.StopAllServers()
	ts.StartAllServers()

	_, _, err = zk.Get(testNode)
	if err != nil {
		t.Fatalf("Fetching data after reconnect failed: %+v", err)
	}
}

func TestMultiFailures(t *testing.T) {
	// This test case ensures that we return the errors associated with each
	// opeThis in the event a call to Multi() fails.
	const firstPath = "/gozk-test-first"
	const secondPath = "/gozk-test-second"

	ts, err := StartTestCluster(t, 1, nil, logWriter{t: t, p: "[ZKERR] "})
	if err != nil {
		t.Fatal(err)
	}
	defer ts.Stop()
	zk, _, err := ts.ConnectAll()
	if err != nil {
		t.Fatalf("Connect returned error: %+v", err)
	}
	defer zk.Close()

	// Ensure firstPath doesn't exist and secondPath does. This will cause the
	// 2nd operation in the Multi() to fail.
	if err := zk.Delete(firstPath, -1); err != nil && err != ErrNoNode {
		t.Fatalf("Delete returned error: %+v", err)
	}
	if _, err := zk.Create(secondPath, nil /* data */, 0, WorldACL(PermAll)); err != nil {
		t.Fatalf("Create returned error: %+v", err)
	}

	ops := []interface{}{
		&CreateRequest{Path: firstPath, Data: []byte{1, 2}, Acl: WorldACL(PermAll)},
		&CreateRequest{Path: secondPath, Data: []byte{3, 4}, Acl: WorldACL(PermAll)},
	}
	res, err := zk.Multi(ops...)
	if err != ErrNodeExists {
		t.Fatalf("Multi() didn't return correct error: %+v", err)
	}
	if len(res) != 2 {
		t.Fatalf("Expected 2 responses received %d", len(res))
	}
	if res[0].Error != nil {
		t.Fatalf("First operation returned an unexpected error %+v", res[0].Error)
	}
	if res[1].Error != ErrNodeExists {
		t.Fatalf("Second operation returned incorrect error %+v", res[1].Error)
	}
	if _, _, err := zk.Get(firstPath); err != ErrNoNode {
		t.Fatalf("Node %s was incorrectly created: %+v", firstPath, err)
	}
}

func TestGetSetACL(t *testing.T) {
	ts, err := StartTestCluster(t, 1, nil, logWriter{t: t, p: "[ZKERR] "})
	if err != nil {
		t.Fatal(err)
	}
	defer ts.Stop()
	zk, _, err := ts.ConnectAll()
	if err != nil {
		t.Fatalf("Connect returned error: %+v", err)
	}
	defer zk.Close()

	if err := zk.AddAuth("digest", []byte("blah")); err != nil {
		t.Fatalf("AddAuth returned error %+v", err)
	}

	path := "/gozk-test"

	if err := zk.Delete(path, -1); err != nil && err != ErrNoNode {
		t.Fatalf("Delete returned error: %+v", err)
	}
	if path, err := zk.Create(path, []byte{1, 2, 3, 4}, 0, WorldACL(PermAll)); err != nil {
		t.Fatalf("Create returned error: %+v", err)
	} else if path != "/gozk-test" {
		t.Fatalf("Create returned different path '%s' != '/gozk-test'", path)
	}

	expected := WorldACL(PermAll)

	if acl, stat, err := zk.GetACL(path); err != nil {
		t.Fatalf("GetACL returned error %+v", err)
	} else if stat == nil {
		t.Fatalf("GetACL returned nil Stat")
	} else if len(acl) != 1 || expected[0] != acl[0] {
		t.Fatalf("GetACL mismatch expected %+v instead of %+v", expected, acl)
	}

	expected = []ACL{{PermAll, "ip", "127.0.0.1"}}

	if stat, err := zk.SetACL(path, expected, -1); err != nil {
		t.Fatalf("SetACL returned error %+v", err)
	} else if stat == nil {
		t.Fatalf("SetACL returned nil Stat")
	}

	if acl, stat, err := zk.GetACL(path); err != nil {
		t.Fatalf("GetACL returned error %+v", err)
	} else if stat == nil {
		t.Fatalf("GetACL returned nil Stat")
	} else if len(acl) != 1 || expected[0] != acl[0] {
		t.Fatalf("GetACL mismatch expected %+v instead of %+v", expected, acl)
	}
}

func TestAuth(t *testing.T) {
	ts, err := StartTestCluster(t, 1, nil, logWriter{t: t, p: "[ZKERR] "})
	if err != nil {
		t.Fatal(err)
	}
	defer ts.Stop()
	zk, _, err := ts.ConnectAll()
	if err != nil {
		t.Fatalf("Connect returned error: %+v", err)
	}
	defer zk.Close()

	path := "/gozk-digest-test"
	if err := zk.Delete(path, -1); err != nil && err != ErrNoNode {
		t.Fatalf("Delete returned error: %+v", err)
	}

	acl := DigestACL(PermAll, "user", "password")

	if p, err := zk.Create(path, []byte{1, 2, 3, 4}, 0, acl); err != nil {
		t.Fatalf("Create returned error: %+v", err)
	} else if p != path {
		t.Fatalf("Create returned different path '%s' != '%s'", p, path)
	}

	if a, stat, err := zk.GetACL(path); err != nil {
		t.Fatalf("GetACL returned error %+v", err)
	} else if stat == nil {
		t.Fatalf("GetACL returned nil Stat")
	} else if len(a) != 1 || acl[0] != a[0] {
		t.Fatalf("GetACL mismatch expected %+v instead of %+v", acl, a)
	}

	if _, _, err := zk.Get(path); err != ErrNoAuth {
		t.Fatalf("Get returned error %+v instead of ErrNoAuth", err)
	}

	if err := zk.AddAuth("digest", []byte("user:password")); err != nil {
		t.Fatalf("AddAuth returned error %+v", err)
	}

	if data, stat, err := zk.Get(path); err != nil {
		t.Fatalf("Get returned error %+v", err)
	} else if stat == nil {
		t.Fatalf("Get returned nil Stat")
	} else if len(data) != 4 {
		t.Fatalf("Get returned wrong data length")
	}
}

func TestChildren(t *testing.T) {
	ts, err := StartTestCluster(t, 1, nil, logWriter{t: t, p: "[ZKERR] "})
	if err != nil {
		t.Fatal(err)
	}
	defer ts.Stop()
	zk, _, err := ts.ConnectAll()
	if err != nil {
		t.Fatalf("Connect returned error: %+v", err)
	}
	defer zk.Close()

	deleteNode := func(node string) {
		if err := zk.Delete(node, -1); err != nil && err != ErrNoNode {
			t.Fatalf("Delete returned error: %+v", err)
		}
	}

	deleteNode("/gozk-test-big")

	if path, err := zk.Create("/gozk-test-big", []byte{1, 2, 3, 4}, 0, WorldACL(PermAll)); err != nil {
		t.Fatalf("Create returned error: %+v", err)
	} else if path != "/gozk-test-big" {
		t.Fatalf("Create returned different path '%s' != '/gozk-test-big'", path)
	}

	rb := make([]byte, 1000)
	hb := make([]byte, 2000)
	prefix := []byte("/gozk-test-big/")
	for i := 0; i < 10000; i++ {
		_, err := rand.Read(rb)
		if err != nil {
			t.Fatal("Cannot create random znode name")
		}
		hex.Encode(hb, rb)

		expect := string(append(prefix, hb...))
		if path, err := zk.Create(expect, []byte{1, 2, 3, 4}, 0, WorldACL(PermAll)); err != nil {
			t.Fatalf("Create returned error: %+v", err)
		} else if path != expect {
			t.Fatalf("Create returned different path '%s' != '%s'", path, expect)
		}
		defer deleteNode(string(expect))
	}

	children, _, err := zk.Children("/gozk-test-big")
	if err != nil {
		t.Fatalf("Children returned error: %+v", err)
	} else if len(children) != 10000 {
		t.Fatal("Children returned wrong number of nodes")
	}
}

func TestChildWatch(t *testing.T) {
	ts, err := StartTestCluster(t, 1, nil, logWriter{t: t, p: "[ZKERR] "})
	if err != nil {
		t.Fatal(err)
	}
	defer ts.Stop()
	zk, _, err := ts.ConnectAll()
	if err != nil {
		t.Fatalf("Connect returned error: %+v", err)
	}
	defer zk.Close()

	if err := zk.Delete("/gozk-test", -1); err != nil && err != ErrNoNode {
		t.Fatalf("Delete returned error: %+v", err)
	}

	children, stat, childCh, err := zk.ChildrenW("/")
	if err != nil {
		t.Fatalf("Children returned error: %+v", err)
	} else if stat == nil {
		t.Fatal("Children returned nil stat")
	} else if len(children) < 1 {
		t.Fatal("Children should return at least 1 child")
	}

	if path, err := zk.Create("/gozk-test", []byte{1, 2, 3, 4}, 0, WorldACL(PermAll)); err != nil {
		t.Fatalf("Create returned error: %+v", err)
	} else if path != "/gozk-test" {
		t.Fatalf("Create returned different path '%s' != '/gozk-test'", path)
	}

	select {
	case ev := <-childCh:
		if ev.Err != nil {
			t.Fatalf("Child watcher error %+v", ev.Err)
		}
		if ev.Path != "/" {
			t.Fatalf("Child watcher wrong path %s instead of %s", ev.Path, "/")
		}
	case _ = <-time.After(time.Second * 2):
		t.Fatal("Child watcher timed out")
	}

	// Delete of the watched node should trigger the watch

	children, stat, childCh, err = zk.ChildrenW("/gozk-test")
	if err != nil {
		t.Fatalf("Children returned error: %+v", err)
	} else if stat == nil {
		t.Fatal("Children returned nil stat")
	} else if len(children) != 0 {
		t.Fatal("Children should return 0 children")
	}

	if err := zk.Delete("/gozk-test", -1); err != nil && err != ErrNoNode {
		t.Fatalf("Delete returned error: %+v", err)
	}

	select {
	case ev := <-childCh:
		if ev.Err != nil {
			t.Fatalf("Child watcher error %+v", ev.Err)
		}
		if ev.Path != "/gozk-test" {
			t.Fatalf("Child watcher wrong path %s instead of %s", ev.Path, "/")
		}
	case _ = <-time.After(time.Second * 2):
		t.Fatal("Child watcher timed out")
	}
}

func TestSetWatchers(t *testing.T) {
	ts, err := StartTestCluster(t, 1, nil, logWriter{t: t, p: "[ZKERR] "})
	if err != nil {
		t.Fatal(err)
	}
	defer ts.Stop()
	zk, _, err := ts.ConnectAll()
	if err != nil {
		t.Fatalf("Connect returned error: %+v", err)
	}
	defer zk.Close()

	zk.reconnectLatch = make(chan struct{})
	zk.setWatchLimit = 1024 // break up set-watch step into 1k requests
	var setWatchReqs atomic.Value
	zk.setWatchCallback = func(reqs []*setWatchesRequest) {
		setWatchReqs.Store(reqs)
	}

	zk2, _, err := ts.ConnectAll()
	if err != nil {
		t.Fatalf("Connect returned error: %+v", err)
	}
	defer zk2.Close()

	if err := zk.Delete("/gozk-test", -1); err != nil && err != ErrNoNode {
		t.Fatalf("Delete returned error: %+v", err)
	}

	testPaths := map[string]<-chan Event{}
	defer func() {
		// clean up all of the test paths we create
		for p := range testPaths {
			zk2.Delete(p, -1)
		}
	}()

	// we create lots of paths to watch, to make sure a "set watches" request
	// on re-create will be too big and be required to span multiple packets
	for i := 0; i < 1000; i++ {
		testPath, err := zk.Create(fmt.Sprintf("/gozk-test-%d", i), []byte{}, 0, WorldACL(PermAll))
		if err != nil {
			t.Fatalf("Create returned: %+v", err)
		}
		testPaths[testPath] = nil
		_, _, testEvCh, err := zk.GetW(testPath)
		if err != nil {
			t.Fatalf("GetW returned: %+v", err)
		}
		testPaths[testPath] = testEvCh
	}

	children, stat, childCh, err := zk.ChildrenW("/")
	if err != nil {
		t.Fatalf("Children returned error: %+v", err)
	} else if stat == nil {
		t.Fatal("Children returned nil stat")
	} else if len(children) < 1 {
		t.Fatal("Children should return at least 1 child")
	}

	// Simulate network error by brutally closing the network connection.
	zk.conn.Close()
	for p := range testPaths {
		if err := zk2.Delete(p, -1); err != nil && err != ErrNoNode {
			t.Fatalf("Delete returned error: %+v", err)
		}
	}
	if path, err := zk2.Create("/gozk-test", []byte{1, 2, 3, 4}, 0, WorldACL(PermAll)); err != nil {
		t.Fatalf("Create returned error: %+v", err)
	} else if path != "/gozk-test" {
		t.Fatalf("Create returned different path '%s' != '/gozk-test'", path)
	}

	time.Sleep(100 * time.Millisecond)

	// zk should still be waiting to reconnect, so none of the watches should have been triggered
	for p, ch := range testPaths {
		select {
		case <-ch:
			t.Fatalf("GetW watcher for %q should not have triggered yet", p)
		default:
		}
	}
	select {
	case <-childCh:
		t.Fatalf("ChildrenW watcher should not have triggered yet")
	default:
	}

	// now we let the reconnect occur and make sure it resets watches
	close(zk.reconnectLatch)

	for p, ch := range testPaths {
		select {
		case ev := <-ch:
			if ev.Err != nil {
				t.Fatalf("GetW watcher error %+v", ev.Err)
			}
			if ev.Path != p {
				t.Fatalf("GetW watcher wrong path %s instead of %s", ev.Path, p)
			}
		case <-time.After(2 * time.Second):
			t.Fatal("GetW watcher timed out")
		}
	}

	select {
	case ev := <-childCh:
		if ev.Err != nil {
			t.Fatalf("Child watcher error %+v", ev.Err)
		}
		if ev.Path != "/" {
			t.Fatalf("Child watcher wrong path %s instead of %s", ev.Path, "/")
		}
	case <-time.After(2 * time.Second):
		t.Fatal("Child watcher timed out")
	}

	// Yay! All watches fired correctly. Now we also inspect the actual set-watch request objects
	// to ensure they didn't exceed the expected packet set.
	buf := make([]byte, bufferSize)
	totalWatches := 0
	actualReqs := setWatchReqs.Load().([]*setWatchesRequest)
	if len(actualReqs) < 12 {
		// sanity check: we should have generated *at least* 12 requests to reset watches
		t.Fatalf("too few setWatchesRequest messages: %d", len(actualReqs))
	}
	for _, r := range actualReqs {
		totalWatches += len(r.ChildWatches) + len(r.DataWatches) + len(r.ExistWatches)
		n, err := encodePacket(buf, r)
		if err != nil {
			t.Fatalf("encodePacket failed: %v! request:\n%+v", err, r)
		} else if n > 1024 {
			t.Fatalf("setWatchesRequest exceeded allowed size (%d > 1024)! request:\n%+v", n, r)
		}
	}

	if totalWatches != len(testPaths)+1 {
		t.Fatalf("setWatchesRequests did not include all expected watches; expecting %d, got %d", len(testPaths)+1, totalWatches)
	}
}

func TestExpiringWatch(t *testing.T) {
	ts, err := StartTestCluster(t, 1, nil, logWriter{t: t, p: "[ZKERR] "})
	if err != nil {
		t.Fatal(err)
	}
	defer ts.Stop()
	zk, _, err := ts.ConnectAll()
	if err != nil {
		t.Fatalf("Connect returned error: %+v", err)
	}
	defer zk.Close()

	if err := zk.Delete("/gozk-test", -1); err != nil && err != ErrNoNode {
		t.Fatalf("Delete returned error: %+v", err)
	}

	children, stat, childCh, err := zk.ChildrenW("/")
	if err != nil {
		t.Fatalf("Children returned error: %+v", err)
	} else if stat == nil {
		t.Fatal("Children returned nil stat")
	} else if len(children) < 1 {
		t.Fatal("Children should return at least 1 child")
	}

	zk.sessionID = 99999
	zk.conn.Close()

	select {
	case ev := <-childCh:
		if ev.Err != ErrSessionExpired {
			t.Fatalf("Child watcher error %+v instead of expected ErrSessionExpired", ev.Err)
		}
		if ev.Path != "/" {
			t.Fatalf("Child watcher wrong path %s instead of %s", ev.Path, "/")
		}
	case <-time.After(2 * time.Second):
		t.Fatal("Child watcher timed out")
	}
}

func TestRequestFail(t *testing.T) {
	// If connecting fails to all servers in the list then pending requests
	// should be errored out so they don't hang forever.

	zk, _, err := Connect([]string{"127.0.0.1:32444"}, time.Second*15)
	if err != nil {
		t.Fatal(err)
	}
	defer zk.Close()

	ch := make(chan error)
	go func() {
		_, _, err := zk.Get("/blah")
		ch <- err
	}()
	select {
	case err := <-ch:
		if err == nil {
			t.Fatal("Expected non-nil error on failed request due to connection failure")
		}
	case <-time.After(time.Second * 2):
		t.Fatal("Get hung when connection could not be made")
	}
}

func TestIdempotentClose(t *testing.T) {
	zk, _, err := Connect([]string{"127.0.0.1:32444"}, time.Second*15)
	if err != nil {
		t.Fatal(err)
	}
	// multiple calls to Close() should not panic
	zk.Close()
	zk.Close()
}

func TestSlowServer(t *testing.T) {
	ts, err := StartTestCluster(t, 1, nil, logWriter{t: t, p: "[ZKERR] "})
	if err != nil {
		t.Fatal(err)
	}
	defer ts.Stop()

	realAddr := fmt.Sprintf("127.0.0.1:%d", ts.Servers[0].Port)
	proxyAddr, stopCh, err := startSlowProxy(t,
		Rate{}, Rate{},
		realAddr, func(ln *Listener) {
			if ln.Up.Latency == 0 {
				ln.Up.Latency = time.Millisecond * 2000
				ln.Down.Latency = time.Millisecond * 2000
			} else {
				ln.Up.Latency = 0
				ln.Down.Latency = 0
			}
		})
	if err != nil {
		t.Fatal(err)
	}
	defer close(stopCh)

	zk, _, err := Connect([]string{proxyAddr}, time.Millisecond*500)
	if err != nil {
		t.Fatal(err)
	}
	defer zk.Close()

	_, _, wch, err := zk.ChildrenW("/")
	if err != nil {
		t.Fatal(err)
	}

	// Force a reconnect to get a throttled connection
	zk.conn.Close()

	time.Sleep(time.Millisecond * 100)

	if err := zk.Delete("/gozk-test", -1); err == nil {
		t.Fatal("Delete should have failed")
	}

	// The previous request should have timed out causing the server to be disconnected and reconnected

	if _, err := zk.Create("/gozk-test", []byte{1, 2, 3, 4}, 0, WorldACL(PermAll)); err != nil {
		t.Fatal(err)
	}

	// Make sure event is still returned because the session should not have been affected
	select {
	case ev := <-wch:
		t.Logf("Received event: %+v", ev)
	case <-time.After(time.Second):
		t.Fatal("Expected to receive a watch event")
	}
}

func TestMaxBufferSize(t *testing.T) {
	ts, err := StartTestCluster(t, 1, nil, logWriter{t: t, p: "[ZKERR] "})
	if err != nil {
		t.Fatal(err)
	}
	defer ts.Stop()
	// no buffer size
	zk, _, err := ts.ConnectWithOptions(15 * time.Second)
	var l testLogger
	if err != nil {
		t.Fatalf("Connect returned error: %+v", err)
	}
	defer zk.Close()
	// 1k buffer size, logs to custom test logger
	zkLimited, _, err := ts.ConnectWithOptions(15*time.Second, WithMaxBufferSize(1024), func(conn *Conn) {
		conn.SetLogger(&l)
	})
	if err != nil {
		t.Fatalf("Connect returned error: %+v", err)
	}
	defer zkLimited.Close()

	// With small node with small number of children
	data := []byte{101, 102, 103, 103}
	_, err = zk.Create("/foo", data, 0, WorldACL(PermAll))
	if err != nil {
		t.Fatalf("Create returned error: %+v", err)
	}
	var children []string
	for i := 0; i < 4; i++ {
		childName, err := zk.Create("/foo/child", nil, FlagEphemeral|FlagSequence, WorldACL(PermAll))
		if err != nil {
			t.Fatalf("Create returned error: %+v", err)
		}
		children = append(children, childName[len("/foo/"):]) // strip parent prefix from name
	}
	sort.Strings(children)

	// Limited client works fine
	resultData, _, err := zkLimited.Get("/foo")
	if err != nil {
		t.Fatalf("Get returned error: %+v", err)
	}
	if !reflect.DeepEqual(resultData, data) {
		t.Fatalf("Get returned unexpected data; expecting %+v, got %+v", data, resultData)
	}
	resultChildren, _, err := zkLimited.Children("/foo")
	if err != nil {
		t.Fatalf("Children returned error: %+v", err)
	}
	sort.Strings(resultChildren)
	if !reflect.DeepEqual(resultChildren, children) {
		t.Fatalf("Children returned unexpected names; expecting %+v, got %+v", children, resultChildren)
	}

	// With large node though...
	data = make([]byte, 1024)
	for i := 0; i < 1024; i++ {
		data[i] = byte(i)
	}
	_, err = zk.Create("/bar", data, 0, WorldACL(PermAll))
	if err != nil {
		t.Fatalf("Create returned error: %+v", err)
	}
	_, _, err = zkLimited.Get("/bar")
	// NB: Sadly, without actually de-serializing the too-large response packet, we can't send the
	// right error to the corresponding outstanding request. So the request just sees ErrConnectionClosed
	// while the log will see the actual reason the connection was closed.
	expectErr(t, err, ErrConnectionClosed)
	expectLogMessage(t, &l, "received packet from server with length .*, which exceeds max buffer size 1024")

	// Or with large number of children...
	totalLen := 0
	children = nil
	for totalLen < 1024 {
		childName, err := zk.Create("/bar/child", nil, FlagEphemeral|FlagSequence, WorldACL(PermAll))
		if err != nil {
			t.Fatalf("Create returned error: %+v", err)
		}
		n := childName[len("/bar/"):] // strip parent prefix from name
		children = append(children, n)
		totalLen += len(n)
	}
	sort.Strings(children)
	_, _, err = zkLimited.Children("/bar")
	expectErr(t, err, ErrConnectionClosed)
	expectLogMessage(t, &l, "received packet from server with length .*, which exceeds max buffer size 1024")

	// Other client (without buffer size limit) can successfully query the node and its children, of course
	resultData, _, err = zk.Get("/bar")
	if err != nil {
		t.Fatalf("Get returned error: %+v", err)
	}
	if !reflect.DeepEqual(resultData, data) {
		t.Fatalf("Get returned unexpected data; expecting %+v, got %+v", data, resultData)
	}
	resultChildren, _, err = zk.Children("/bar")
	if err != nil {
		t.Fatalf("Children returned error: %+v", err)
	}
	sort.Strings(resultChildren)
	if !reflect.DeepEqual(resultChildren, children) {
		t.Fatalf("Children returned unexpected names; expecting %+v, got %+v", children, resultChildren)
	}
}

func startSlowProxy(t *testing.T, up, down Rate, upstream string, adj func(ln *Listener)) (string, chan bool, error) {
	ln, err := net.Listen("tcp", "127.0.0.1:0")
	if err != nil {
		return "", nil, err
	}
	tln := &Listener{
		Listener: ln,
		Up:       up,
		Down:     down,
	}
	stopCh := make(chan bool)
	go func() {
		<-stopCh
		tln.Close()
	}()
	go func() {
		for {
			cn, err := tln.Accept()
			if err != nil {
				if !strings.Contains(err.Error(), "use of closed network connection") {
					t.Fatalf("Accept failed: %s", err.Error())
				}
				return
			}
			if adj != nil {
				adj(tln)
			}
			go func(cn net.Conn) {
				defer cn.Close()
				upcn, err := net.Dial("tcp", upstream)
				if err != nil {
					t.Log(err)
					return
				}
				// This will leave hanging goroutines util stopCh is closed
				// but it doesn't matter in the context of running tests.
				go func() {
					<-stopCh
					upcn.Close()
				}()
				go func() {
					if _, err := io.Copy(upcn, cn); err != nil {
						if !strings.Contains(err.Error(), "use of closed network connection") {
							// log.Printf("Upstream write failed: %s", err.Error())
						}
					}
				}()
				if _, err := io.Copy(cn, upcn); err != nil {
					if !strings.Contains(err.Error(), "use of closed network connection") {
						// log.Printf("Upstream read failed: %s", err.Error())
					}
				}
			}(cn)
		}
	}()
	return ln.Addr().String(), stopCh, nil
}

func expectErr(t *testing.T, err error, expected error) {
	if err == nil {
		t.Fatalf("Get for node that is too large should have returned error!")
	}
	if err != expected {
		t.Fatalf("Get returned wrong error; expecting ErrClosing, got %+v", err)
	}
}

func expectLogMessage(t *testing.T, logger *testLogger, pattern string) {
	re := regexp.MustCompile(pattern)
	events := logger.Reset()
	if len(events) == 0 {
		t.Fatalf("Failed to log error; expecting message that matches pattern: %s", pattern)
	}
	var found []string
	for _, e := range events {
		if re.Match([]byte(e)) {
			found = append(found, e)
		}
	}
	if len(found) == 0 {
		t.Fatalf("Failed to log error; expecting message that matches pattern: %s", pattern)
	} else if len(found) > 1 {
		t.Fatalf("Logged error redundantly %d times:\n%+v", len(found), found)
	}
}

type testLogger struct {
	mu     sync.Mutex
	events []string
}

func (l *testLogger) Printf(msgFormat string, args ...interface{}) {
	msg := fmt.Sprintf(msgFormat, args...)
	fmt.Println(msg)
	l.mu.Lock()
	defer l.mu.Unlock()
	l.events = append(l.events, msg)
}

func (l *testLogger) Reset() []string {
	l.mu.Lock()
	defer l.mu.Unlock()
	ret := l.events
	l.events = nil
	return ret
}<|MERGE_RESOLUTION|>--- conflicted
+++ resolved
@@ -97,8 +97,6 @@
 	}
 }
 
-<<<<<<< HEAD
-=======
 func TestOpsAfterCloseDontDeadlock(t *testing.T) {
 	ts, err := StartTestCluster(t, 1, nil, logWriter{t: t, p: "[ZKERR] "})
 	if err != nil {
@@ -130,7 +128,6 @@
 	}
 }
 
->>>>>>> f3daf844
 func TestIncrementalReconfig(t *testing.T) {
 	if val, ok := os.LookupEnv("zk_version"); ok {
 		if !strings.HasPrefix(val, "3.5") {
